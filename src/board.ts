import { State } from './state'
import { pos2key, key2pos, opposite, containsX } from './util'
import premove from './premove'
import * as cg from './types'

export type Callback = (...args: any[]) => void;

export function callUserFunction(f: Callback | undefined, ...args: any[]): void {
  if (f) setTimeout(() => f(...args), 1);
}

export function toggleOrientation(state: State): void {
  state.orientation = opposite(state.orientation);
  state.animation.current =
  state.draggable.current =
  state.selected = undefined;
}

export function reset(state: State): void {
  state.lastMove = undefined;
  unselect(state);
  unsetPremove(state);
  unsetPredrop(state);
}

export function setPieces(state: State, pieces: cg.PiecesDiff): void {
  for (let key in pieces) {
    const piece = pieces[key];
    if (piece) state.pieces[key] = piece;
    else delete state.pieces[key];
  }
}

export function setCheck(state: State, color: cg.Color | boolean): void {
  state.check = undefined;
  if (color === true) color = state.turnColor;
  if (color) for (let k in state.pieces) {
    if (state.pieces[k]!.role === 'king' && state.pieces[k]!.color === color) {
      state.check = k as cg.Key;
    }
  }
}

function setPremove(state: State, orig: cg.Key, dest: cg.Key, meta: cg.SetPremoveMetadata): void {
  unsetPredrop(state);
  state.premovable.current = [orig, dest];
  callUserFunction(state.premovable.events.set, orig, dest, meta);
}

export function unsetPremove(state: State): void {
  if (state.premovable.current) {
    state.premovable.current = undefined;
    callUserFunction(state.premovable.events.unset);
  }
}

function setPredrop(state: State, role: cg.Role, key: cg.Key): void {
  unsetPremove(state);
  state.predroppable.current = { role, key };
  callUserFunction(state.predroppable.events.set, role, key);
}

export function unsetPredrop(state: State): void {
  const pd = state.predroppable;
  if (pd.current) {
    pd.current = undefined;
    callUserFunction(pd.events.unset);
  }
}

function tryAutoCastle(state: State, orig: cg.Key, dest: cg.Key): boolean {
  if (!state.autoCastle) return false;
  const king = state.pieces[orig];
  if (!king || king.role !== 'king') return false;
  const firstRankIs0 = state.dimensions.height === 10;
  const origPos = key2pos(orig, firstRankIs0);
  if (origPos[0] !== 5) return false;
  if (origPos[1] !== 1 && origPos[1] !== 8) return false;
  const destPos = key2pos(dest, firstRankIs0);
  let oldRookPos, newRookPos, newKingPos;
  if (destPos[0] === 7 || destPos[0] === 8) {
    oldRookPos = pos2key([8, origPos[1]], state.geometry);
    newRookPos = pos2key([6, origPos[1]], state.geometry);
    newKingPos = pos2key([7, origPos[1]], state.geometry);
  } else if (destPos[0] === 3 || destPos[0] === 1) {
    oldRookPos = pos2key([1, origPos[1]], state.geometry);
    newRookPos = pos2key([4, origPos[1]], state.geometry);
    newKingPos = pos2key([3, origPos[1]], state.geometry);
  } else return false;

  const rook = state.pieces[oldRookPos];
  if (!rook || rook.role !== 'rook') return false;

  delete state.pieces[orig];
  delete state.pieces[oldRookPos];

  state.pieces[newKingPos] = king
  state.pieces[newRookPos] = rook;
  return true;
}

export function baseMove(state: State, orig: cg.Key, dest: cg.Key): cg.Piece | boolean {
  const origPiece = state.pieces[orig], destPiece = state.pieces[dest];
  if (orig === dest || !origPiece) return false;
  const captured = (destPiece && destPiece.color !== origPiece.color) ? destPiece : undefined;
  if (dest == state.selected) unselect(state);
  callUserFunction(state.events.move, orig, dest, captured);
  if (!tryAutoCastle(state, orig, dest)) {
    state.pieces[dest] = origPiece;
    delete state.pieces[orig];
  }
  state.lastMove = [orig, dest];
  state.check = undefined;
  callUserFunction(state.events.change);
  return captured || true;
}

export function baseNewPiece(state: State, piece: cg.Piece, key: cg.Key, force?: boolean): boolean {
  if (state.pieces[key]) {
    if (force) delete state.pieces[key];
    else return false;
  }
  callUserFunction(state.events.dropNewPiece, piece, key);
  state.pieces[key] = piece;
  state.lastMove = [key];
  state.check = undefined;
  callUserFunction(state.events.change);
  state.movable.dests = undefined;
  state.turnColor = opposite(state.turnColor);
  return true;
}

function baseUserMove(state: State, orig: cg.Key, dest: cg.Key): cg.Piece | boolean {
  const result = baseMove(state, orig, dest);
  if (result) {
    state.movable.dests = undefined;
    state.turnColor = opposite(state.turnColor);
    state.animation.current = undefined;
  }
  return result;
}

export function userMove(state: State, orig: cg.Key, dest: cg.Key): boolean {
  if (canMove(state, orig, dest)) {
    const result = baseUserMove(state, orig, dest);
    if (result) {
      const holdTime = state.hold.stop();
      unselect(state);
      const metadata: cg.MoveMetadata = {
        premove: false,
        ctrlKey: state.stats.ctrlKey,
<<<<<<< HEAD
        holdTime: holdTime,
=======
        holdTime
>>>>>>> f035a693
      };
      if (result !== true) metadata.captured = result;
      callUserFunction(state.movable.events.after, orig, dest, metadata);
      return true;
    }
  } else if (canPremove(state, orig, dest)) {
    setPremove(state, orig, dest, {
      ctrlKey: state.stats.ctrlKey
    });
    unselect(state);
    return true;
  }
  unselect(state);
  return false;
}

export function dropNewPiece(state: State, orig: cg.Key, dest: cg.Key, force?: boolean): void {
  if (canDrop(state, orig, dest) || force) {
    const piece = state.pieces[orig]!;
    delete state.pieces[orig];
    baseNewPiece(state, piece, dest, force);
    callUserFunction(state.movable.events.afterNewPiece, piece.role, dest, {
      predrop: false
    });
  } else if (canPredrop(state, orig, dest)) {
    setPredrop(state, state.pieces[orig]!.role, dest);
  } else {
    unsetPremove(state);
    unsetPredrop(state);
  }
  delete state.pieces[orig];
  unselect(state);
}

export function selectSquare(state: State, key: cg.Key, force?: boolean): void {
  callUserFunction(state.events.select, key);
  if (state.selected) {
    if (state.selected === key && !state.draggable.enabled) {
      unselect(state);
      state.hold.cancel();
      return;
    } else if ((state.selectable.enabled || force) && state.selected !== key) {
      if (userMove(state, state.selected, key)) {
        state.stats.dragged = false;
        return;
      }
    }
  }
  if (isMovable(state, key) || isPremovable(state, key)) {
    setSelected(state, key);
    state.hold.start();
  }
}

export function setSelected(state: State, key: cg.Key): void {
  state.selected = key;
  if (isPremovable(state, key)) {
    state.premovable.dests = premove(state.pieces, key, state.premovable.castle, state.geometry);
  }
  else state.premovable.dests = undefined;
}

export function unselect(state: State): void {
  state.selected = undefined;
  state.premovable.dests = undefined;
  state.hold.cancel();
}

function isMovable(state: State, orig: cg.Key): boolean {
  const piece = state.pieces[orig];
  return !!piece && (
    state.movable.color === 'both' || (
      state.movable.color === piece.color &&
        state.turnColor === piece.color
    ));
}

export function canMove(state: State, orig: cg.Key, dest: cg.Key): boolean {
  return orig !== dest && isMovable(state, orig) && (
    state.movable.free || (!!state.movable.dests && containsX(state.movable.dests[orig], dest))
  );
}

function canDrop(state: State, orig: cg.Key, dest: cg.Key): boolean {
  const piece = state.pieces[orig];
  return !!piece && dest && (orig === dest || !state.pieces[dest]) && (
    state.movable.color === 'both' || (
      state.movable.color === piece.color &&
        state.turnColor === piece.color
    ));
}


function isPremovable(state: State, orig: cg.Key): boolean {
  const piece = state.pieces[orig];
  return !!piece && state.premovable.enabled &&
  state.movable.color === piece.color &&
    state.turnColor !== piece.color;
}

function canPremove(state: State, orig: cg.Key, dest: cg.Key): boolean {
  return orig !== dest &&
  isPremovable(state, orig) &&
  containsX(premove(state.pieces, orig, state.premovable.castle, state.geometry), dest);
}

function canPredrop(state: State, orig: cg.Key, dest: cg.Key): boolean {
  const piece = state.pieces[orig];
  const destPiece = state.pieces[dest];
  return !!piece && dest &&
  (!destPiece || destPiece.color !== state.movable.color) &&
  state.predroppable.enabled &&
  (piece.role !== 'pawn' || (dest[1] !== '1' && dest[1] !== '8')) &&
  state.movable.color === piece.color &&
    state.turnColor !== piece.color;
}

export function isDraggable(state: State, orig: cg.Key): boolean {
  const piece = state.pieces[orig];
  return !!piece && state.draggable.enabled && (
    state.movable.color === 'both' || (
      state.movable.color === piece.color && (
        state.turnColor === piece.color || state.premovable.enabled
      )
    )
  );
}

export function playPremove(state: State): boolean {
  const move = state.premovable.current;
  if (!move) return false;
  const orig = move[0], dest = move[1];
  let success = false;
  if (canMove(state, orig, dest)) {
    const result = baseUserMove(state, orig, dest);
    if (result) {
      const metadata: cg.MoveMetadata = { premove: true };
      if (result !== true) metadata.captured = result;
      callUserFunction(state.movable.events.after, orig, dest, metadata);
      success = true;
    }
  }
  unsetPremove(state);
  return success;
}

export function playPredrop(state: State, validate: (drop: cg.Drop) => boolean): boolean {
  let drop = state.predroppable.current,
  success = false;
  if (!drop) return false;
  if (validate(drop)) {
    const piece = {
      role: drop.role,
      color: state.movable.color
    } as cg.Piece;
    if (baseNewPiece(state, piece, drop.key)) {
      callUserFunction(state.movable.events.afterNewPiece, drop.role, drop.key, {
        predrop: true
      });
      success = true;
    }
  }
  unsetPredrop(state);
  return success;
}

export function cancelMove(state: State): void {
  unsetPremove(state);
  unsetPredrop(state);
  unselect(state);
}

export function stop(state: State): void {
  state.movable.color =
  state.movable.dests =
  state.animation.current = undefined;
  cancelMove(state);
}

<<<<<<< HEAD
export function getKeyAtDomPos(pos: cg.NumberPair, asWhite: boolean, bounds: ClientRect, geom: cg.Geometry): cg.Key | undefined {
  const bd = cg.dimensions[geom];
  let file = Math.ceil(bd.width * ((pos[0] - bounds.left) / bounds.width));
  if (!asWhite) file = bd.width + 1 - file;
  let rank = Math.ceil(bd.height - (bd.height * ((pos[1] - bounds.top) / bounds.height)));
  if (!asWhite) rank = bd.height + 1 - rank;
  return (file > 0 && file < bd.width + 1 && rank > 0 && rank < bd.height + 1) ? pos2key([file, rank], geom) : undefined;
=======
export function getKeyAtDomPos(pos: cg.NumberPair, asWhite: boolean, bounds: ClientRect): cg.Key | undefined {
  let file = Math.ceil(8 * ((pos[0] - bounds.left) / bounds.width));
  if (!asWhite) file = 9 - file;
  let rank = Math.ceil(8 - (8 * ((pos[1] - bounds.top) / bounds.height)));
  if (!asWhite) rank = 9 - rank;
  return (file > 0 && file < 9 && rank > 0 && rank < 9) ? pos2key([file, rank]) : undefined;
}

export function whitePov(s: State): boolean {
  return s.orientation === 'white';
>>>>>>> f035a693
}<|MERGE_RESOLUTION|>--- conflicted
+++ resolved
@@ -149,11 +149,7 @@
       const metadata: cg.MoveMetadata = {
         premove: false,
         ctrlKey: state.stats.ctrlKey,
-<<<<<<< HEAD
-        holdTime: holdTime,
-=======
         holdTime
->>>>>>> f035a693
       };
       if (result !== true) metadata.captured = result;
       callUserFunction(state.movable.events.after, orig, dest, metadata);
@@ -333,7 +329,6 @@
   cancelMove(state);
 }
 
-<<<<<<< HEAD
 export function getKeyAtDomPos(pos: cg.NumberPair, asWhite: boolean, bounds: ClientRect, geom: cg.Geometry): cg.Key | undefined {
   const bd = cg.dimensions[geom];
   let file = Math.ceil(bd.width * ((pos[0] - bounds.left) / bounds.width));
@@ -341,16 +336,8 @@
   let rank = Math.ceil(bd.height - (bd.height * ((pos[1] - bounds.top) / bounds.height)));
   if (!asWhite) rank = bd.height + 1 - rank;
   return (file > 0 && file < bd.width + 1 && rank > 0 && rank < bd.height + 1) ? pos2key([file, rank], geom) : undefined;
-=======
-export function getKeyAtDomPos(pos: cg.NumberPair, asWhite: boolean, bounds: ClientRect): cg.Key | undefined {
-  let file = Math.ceil(8 * ((pos[0] - bounds.left) / bounds.width));
-  if (!asWhite) file = 9 - file;
-  let rank = Math.ceil(8 - (8 * ((pos[1] - bounds.top) / bounds.height)));
-  if (!asWhite) rank = 9 - rank;
-  return (file > 0 && file < 9 && rank > 0 && rank < 9) ? pos2key([file, rank]) : undefined;
 }
 
 export function whitePov(s: State): boolean {
   return s.orientation === 'white';
->>>>>>> f035a693
 }