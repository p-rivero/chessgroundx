import * as util from './util'
import * as cg from './types'

type Mobility = (x1:number, y1:number, x2:number, y2:number) => boolean;

function diff(a: number, b:number):number {
  return Math.abs(a - b);
}

function pawn(color: cg.Color): Mobility {
  return (x1, y1, x2, y2) => diff(x1, x2) < 2 && (
    color === 'white' ? (
      // allow 2 squares from 1 and 8, for horde
      y2 === y1 + 1 || (y1 <= 2 && y2 === (y1 + 2) && x1 === x2)
    ) : (
      y2 === y1 - 1 || (y1 >= 7 && y2 === (y1 - 2) && x1 === x2)
    )
  );
}

const knight: Mobility = (x1, y1, x2, y2) => {
  const xd = diff(x1, x2);
  const yd = diff(y1, y2);
  return (xd === 1 && yd === 2) || (xd === 2 && yd === 1);
}

const bishop: Mobility = (x1, y1, x2, y2) => {
  return diff(x1, x2) === diff(y1, y2);
}

const rook: Mobility = (x1, y1, x2, y2) => {
  return x1 === x2 || y1 === y2;
}

const queen: Mobility = (x1, y1, x2, y2) => {
  return bishop(x1, y1, x2, y2) || rook(x1, y1, x2, y2);
}

function king(color: cg.Color, rookFiles: number[], canCastle: boolean): Mobility {
  return (x1, y1, x2, y2)  => (
    diff(x1, x2) < 2 && diff(y1, y2) < 2
  ) || (
    canCastle && y1 === y2 && y1 === (color === 'white' ? 1 : 8) && (
      (x1 === 5 && ((util.containsX(rookFiles, 1) && x2 === 3) || (util.containsX(rookFiles, 8) && x2 === 7))) ||
      util.containsX(rookFiles, x2)
    )
  );
}

<<<<<<< HEAD
// makruk/sittuyin queen
const met: Mobility = (x1, y1, x2, y2) => {
  return diff(x1, x2) === diff(y1, y2) && diff(x1, x2) === 1;
}

// capablanca archbishop, seirawan hawk
const archbishop: Mobility = (x1, y1, x2, y2) => {
  return bishop(x1, y1, x2, y2) || knight(x1, y1, x2, y2);
}

// capablanca cancellor, seirawan elephant
const cancellor: Mobility = (x1, y1, x2, y2) => {
  return rook(x1, y1, x2, y2) || knight(x1, y1, x2, y2);
}

// shogi lance
function lance(color: cg.Color): Mobility {
  return (x1, y1, x2, y2) => (
    x2 === x1 && (color === 'white' ? y2 > y1 : y2 < y1)
  );
}

// shogi silver, makruk/sittuyin bishop
function silver(color: cg.Color): Mobility {
  return (x1, y1, x2, y2)  => (
    met(x1, y1, x2, y2) || (x1 === x2 && (color === 'white' ? y2 === y1 + 1 : y2 === y1 - 1))
  );
}

// shogi gold, promoted pawn/knight/lance/silver
function gold(color: cg.Color): Mobility {
  return (x1, y1, x2, y2)  => (
    diff(x1, x2) < 2 && diff(y1, y2) < 2 && (
      color === 'white' ?
        !((x2 === x1 - 1 && y2 === y1 - 1) || (x2 === x1 + 1 && y2 === y1 - 1)) :
        !((x2 === x1 + 1 && y2 === y1 + 1) || (x2 === x1 - 1 && y2 === y1 + 1))
    )
  );
}

// shogi pawn
function spawn(color: cg.Color): Mobility {
  return (x1, y1, x2, y2) => (x2 === x1 && (color === 'white' ? y2 === y1 + 1 : y2 === y1 - 1));
}

// shogi knight
function sknight(color: cg.Color): Mobility {
  return (x1, y1, x2, y2) => color === 'white' ?
    (y2 === y1 + 2 && x2 === x1 - 1 || y2 === y1 + 2 && x2 === x1 + 1) :
    (y2 === y1 - 2 && x2 === x1 - 1 || y2 === y1 - 2 && x2 === x1 + 1);
}

// shogi promoted rook
const prook: Mobility = (x1, y1, x2, y2) => {
  return rook(x1, y1, x2, y2) || (diff(x1, x2) < 2 && diff(y1, y2) < 2);
}

// shogi promoted bishop
const pbishop: Mobility = (x1, y1, x2, y2) => {
  return bishop(x1, y1, x2, y2) || (diff(x1, x2) < 2 && diff(y1, y2) < 2);
}

// shogi king
const sking: Mobility = (x1, y1, x2, y2) => {
  return diff(x1, x2) < 2 && diff(y1, y2) < 2;
}

// xiangqi pawn
function xpawn(color: cg.Color): Mobility {
  return (x1, y1, x2, y2) => (
    (x2 === x1 && (color === 'white' ? y2 === y1 + 1 : y2 === y1 - 1)) ||
    (y2 === y1 && (x2 === x1 + 1 || x2 === x1 - 1) && (color === 'white' ? y1 > 5: y1 < 6))
    );
}

// xiangqi bishop
const xbishop: Mobility = (x1, y1, x2, y2) => {
  return diff(x1, x2) === diff(y1, y2) && diff(x1, x2) === 2;
}

// xiangqi advisor
const advisor: Mobility = (x1, y1, x2, y2) => {
  return diff(x1, x2) === diff(y1, y2) && diff(x1, x2) === 1;
}

// xiangqi general(king)
const xking: Mobility = (x1, y1, x2, y2) => {
  // TODO: flying general can capture opp general
  return (x1 === x2 || y1 === y2) && diff(x1, x2) === 1;
}

// shako elephant
const shakoElephant: Mobility = (x1, y1, x2, y2) => {
  return diff(x1, x2) === diff(y1, y2) && (diff(x1, x2) === 1 || diff(x1, x2) === 2);
}

function rookFilesOf(pieces: cg.Pieces, color: cg.Color, firstRankIs0: boolean) {
  return Object.keys(pieces).filter(key => {
    const piece = pieces[key];
    return piece && piece.color === color && piece.role === 'rook';
  }).map((key: string ) => util.key2pos(key as cg.Key, firstRankIs0)[0]);
=======
function rookFilesOf(pieces: cg.Pieces, color: cg.Color) {
  const backrank = color == 'white' ? '1' : '8';
  return Object.keys(pieces).filter(key => {
    const piece = pieces[key];
    return key[1] === backrank && piece && piece.color === color && piece.role === 'rook';
  }).map((key: string ) => util.key2pos(key as cg.Key)[0]);
>>>>>>> 041baeb4
}

export default function premove(pieces: cg.Pieces, key: cg.Key, canCastle: boolean, geom: cg.Geometry, variant: cg.Variant): cg.Key[] {
  const firstRankIs0 = cg.dimensions[geom].height === 10;
  const piece = pieces[key]!,
  pos = util.key2pos(key, firstRankIs0);
  let mobility: Mobility;
  // Piece premove depends on chess variant not on board geometry, but we will use it here
  // F.e. shogi is not the only 9x9 variant, see https://en.wikipedia.org/wiki/Jeson_Mor
  switch (geom) {
  case cg.Geometry.dim7x7:
  case cg.Geometry.dim9x10:
    switch (piece.role) {
    case 'pawn':
      mobility = xpawn(piece.color);
      break;
    case 'cannon':
    case 'rook':
      mobility = rook;
      break;
    case 'knight':
      mobility = knight;
      break;
    case 'bishop':
      mobility = xbishop;
      break;
    case 'advisor':
      mobility = advisor;
      break;
    case 'king':
      mobility = xking;
      break;
    };
    break;
  case cg.Geometry.dim5x5:
  case cg.Geometry.dim9x9:
    switch (piece.role) {
    case 'pawn':
      mobility = spawn(piece.color);
      break;
    case 'knight':
      mobility = sknight(piece.color);
      break;
    case 'bishop':
      mobility = bishop;
      break;
    case 'rook':
      mobility = rook;
      break;
    case 'king':
      mobility = sking;
      break;
    case 'silver':
      mobility = silver(piece.color);
      break;
    case 'ppawn':
    case 'plance':
    case 'pknight':
    case 'psilver':
    case 'gold':
      mobility = gold(piece.color);
      break;
    case 'lance':
      mobility = lance(piece.color);
      break;
    case 'prook':
      mobility = prook;
      break;
    case 'pbishop':
      mobility = pbishop;
      break;
    };
    break;
  default:
    switch (piece.role) {
    case 'pawn':
      mobility = pawn(piece.color);
      break;
    case 'knight':
      mobility = knight;
      break;
    case 'bishop':
      mobility = bishop;
      break;
    case 'rook':
      mobility = rook;
      break;
    case 'queen':
      mobility = queen;
      break;
    case 'king':
      mobility = king(piece.color, rookFilesOf(pieces, piece.color, firstRankIs0), canCastle);
      break;
    case 'hawk':
    case 'archbishop':
      mobility = archbishop;
      break;
    case 'elephant':
      if (variant === 'shako') {
        mobility = shakoElephant;
      } else {
        mobility = cancellor;
      }
      break;
    case 'cancellor':
      if (variant === 'shako') {
        // cannon
        mobility = rook;
      } else {
        mobility = cancellor;
      }
      break;
    case 'met':
    case 'ferz':
      mobility = met;
      break;
    case 'silver':
      mobility = silver(piece.color);
      break;
    };
    break;
  };
  const allkeys = util.allKeys[geom];

  const pos2keyGeom = (geom: cg.Geometry) => ( (pos: cg.Pos) => util.pos2key(pos, geom) );
  const pos2key = pos2keyGeom(geom);

  const key2posRank0 = (firstrank0: boolean) => ( (key: cg.Key) => util.key2pos(key, firstrank0) );
  const key2pos = key2posRank0(firstRankIs0);

  return allkeys.map(key2pos).filter(pos2 => {
    return (pos[0] !== pos2[0] || pos[1] !== pos2[1]) && mobility(pos[0], pos[1], pos2[0], pos2[1]);
  }).map(pos2key);
};<|MERGE_RESOLUTION|>--- conflicted
+++ resolved
@@ -47,7 +47,6 @@
   );
 }
 
-<<<<<<< HEAD
 // makruk/sittuyin queen
 const met: Mobility = (x1, y1, x2, y2) => {
   return diff(x1, x2) === diff(y1, y2) && diff(x1, x2) === 1;
@@ -145,18 +144,11 @@
 }
 
 function rookFilesOf(pieces: cg.Pieces, color: cg.Color, firstRankIs0: boolean) {
-  return Object.keys(pieces).filter(key => {
-    const piece = pieces[key];
-    return piece && piece.color === color && piece.role === 'rook';
-  }).map((key: string ) => util.key2pos(key as cg.Key, firstRankIs0)[0]);
-=======
-function rookFilesOf(pieces: cg.Pieces, color: cg.Color) {
   const backrank = color == 'white' ? '1' : '8';
   return Object.keys(pieces).filter(key => {
     const piece = pieces[key];
     return key[1] === backrank && piece && piece.color === color && piece.role === 'rook';
-  }).map((key: string ) => util.key2pos(key as cg.Key)[0]);
->>>>>>> 041baeb4
+  }).map((key: string ) => util.key2pos(key as cg.Key, firstRankIs0)[0]);
 }
 
 export default function premove(pieces: cg.Pieces, key: cg.Key, canCastle: boolean, geom: cg.Geometry, variant: cg.Variant): cg.Key[] {
