--- conflicted
+++ resolved
@@ -87,13 +87,8 @@
   return (pos: cg.Pos, asWhite: boolean) => posToTranslateBase(pos, asWhite, xFactor, yFactor, bt);
 };
 
-<<<<<<< HEAD
 export const posToTranslateRel: (pos: cg.Pos, asWhite: boolean, bt: cg.BoardDimensions) => cg.NumberPair =
   (pos, asWhite, bt) => posToTranslateBase(pos, asWhite, 100 / bt.width, 100 / bt.height, bt);
-=======
-export const posToTranslateRel: (pos: cg.Pos, asWhite: boolean) => cg.NumberPair =
-  (pos, asWhite) => posToTranslateBase(pos, asWhite, 100, 100);
->>>>>>> ca3052ad
 
 export const translateAbs = (el: HTMLElement, pos: cg.NumberPair) => {
   el.style.transform = `translate(${pos[0]}px,${pos[1]}px)`;
