import { HeadlessState } from './state.js';
import { setCheck, setSelected } from './board.js';
import { read as fenRead } from './fen.js';
import { DrawShape, DrawBrushes } from './draw.js';
import * as cg from './types.js';
import { setPredropDests } from './pocket.js';

export interface Config {
  fen?: cg.FEN; // chess position in Forsyth notation
  orientation?: cg.Color; // board orientation. white | black
  turnColor?: cg.Color; // turn to play. white | black
  check?: cg.Color | boolean; // true for current color, false to unset
  lastMove?: cg.Key[]; // squares part of the last move ["c3", "c4"]
  selected?: cg.Key; // square currently selected "a1"
  coordinates?: boolean; // include coords attributes
  autoCastle?: boolean; // immediately complete the castle by moving the rook after king move
  viewOnly?: boolean; // don't bind events: the user will never be able to move pieces around
  disableContextMenu?: boolean; // because who needs a context menu on a chessboard
  addPieceZIndex?: boolean; // adds z-index values to pieces (for 3D)
  addDimensionsCssVars?: boolean; // add --cg-width and --cg-height CSS vars containing the board's dimensions to the document root
  blockTouchScroll?: boolean; // block scrolling via touch dragging on the board, e.g. for coordinate training
  // pieceKey: boolean; // add a data-key attribute to piece elements
  highlight?: {
    lastMove?: boolean; // add last-move class to squares
    check?: boolean; // add check class to squares
  };
  animation?: {
    enabled?: boolean;
    duration?: number;
  };
  movable?: {
    free?: boolean; // all moves are valid - board editor
    color?: cg.Color | 'both'; // color that can move. white | black | both | undefined
    dests?: cg.Dests; // valid moves. {"a2" ["a3" "a4"] "b1" ["a3" "c3"]}
    showDests?: boolean; // whether to add the move-dest class on squares
    events?: {
      after?: (orig: cg.Key, dest: cg.Key, metadata: cg.MoveMetadata) => void; // called after the move has been played
      afterNewPiece?: (role: cg.Role, key: cg.Key, metadata: cg.MoveMetadata) => void; // called after a new piece is dropped on the board
    };
    rookCastle?: boolean; // castle by moving the king to the rook
  };
  premovable?: {
    enabled?: boolean; // allow premoves for color that can not move
    castle?: boolean; // whether to allow king castle premoves
    dests?: cg.Key[]; // premove destinations for the current selection
    events?: {
      set?: (orig: cg.Key, dest: cg.Key, metadata?: cg.SetPremoveMetadata) => void; // called after the premove has been set
      unset?: () => void; // called after the premove has been unset
    };
  };
  predroppable?: {
    enabled?: boolean; // allow predrops for color that can not move
    current?: {
      // See corresponding type in state.ts for more comments
      role: cg.Role;
      key: cg.Key;
    };
    events?: {
      set?: (role: cg.Role, key: cg.Key) => void; // called after the predrop has been set
      unset?: () => void; // called after the predrop has been unset
    };
  };
  draggable?: {
    enabled?: boolean; // allow moves & premoves to use drag'n drop
    distance?: number; // minimum distance to initiate a drag; in pixels
    autoDistance?: boolean; // lets chessground set distance to zero when user drags pieces
    showGhost?: boolean; // show ghost of piece being dragged
    deleteOnDropOff?: boolean; // delete a piece when it is dropped off the board
  };
  selectable?: {
    // disable to enforce dragging over click-click move
    enabled?: boolean;
  };
  events?: {
    change?: () => void; // called after the situation changes on the board
    // called after a piece has been moved.
    // capturedPiece is undefined or like {color: 'white'; 'role': 'queen'}
    move?: (orig: cg.Key, dest: cg.Key, capturedPiece?: cg.Piece) => void;
    dropNewPiece?: (piece: cg.Piece, key: cg.Key) => void;
    select?: (key: cg.Key) => void; // called when a square is selected
    insert?: (elements: cg.Elements) => void; // when the board DOM has been (re)inserted
  };
  dropmode?: {
    active?: boolean;
    piece?: cg.Piece;
  };
  drawable?: {
    enabled?: boolean; // can draw
    visible?: boolean; // can view
    defaultSnapToValidMove?: boolean;
    // false to keep the drawing if a movable piece is clicked.
    // Clicking an empty square or immovable piece will clear the drawing regardless.
    eraseOnClick?: boolean;
    shapes?: DrawShape[];
    autoShapes?: DrawShape[];
    brushes?: DrawBrushes;
    onChange?: (shapes: DrawShape[]) => void; // called after drawable shapes change
  };
<<<<<<< HEAD
  geometry?: cg.Geometry; // dim3x4 | dim5x5 | dim7x7 | dim8x8 | dim9x9 | dim10x8 | dim9x10 | dim10x10 (deprecated!)
  dimensions?: cg.BoardDimensions; // declare the boards size (up to 16x16)
=======
  dimensions?: cg.BoardDimensions;
>>>>>>> bc508203
  variant?: cg.Variant;
  chess960?: boolean;
  notation?: cg.Notation; // coord notation style
  pocketRoles?: cg.PocketRoles; // what pieces have slots in the pocket for each color
}

export function applyAnimation(state: HeadlessState, config: Config): void {
  if (config.animation) {
    deepMerge(state.animation, config.animation);
    // no need for such short animations
    if ((state.animation.duration || 0) < 70) state.animation.enabled = false;
  }
}

export function configure(state: HeadlessState, config: Config): void {
  // don't merge destinations and autoShapes. Just override.
  if (config.movable?.dests) state.movable.dests = undefined;
  if (config.drawable?.autoShapes) state.drawable.autoShapes = [];

  deepMerge(state, config);

  // if a fen was provided, replace the pieces
  if (config.fen) {
    const boardState = fenRead(config.fen, state.dimensions);
    // prevent calling cancel() if piece drag is already started from pocket!
    const draggedPiece = state.boardState.pieces.get('a0');
    if (draggedPiece !== undefined) boardState.pieces.set('a0', draggedPiece);
    state.boardState = boardState;
    state.drawable.shapes = [];
  }

  // apply config values that could be undefined yet meaningful
  if ('check' in config) setCheck(state, config.check || false);
  if ('lastMove' in config && !config.lastMove) state.lastMove = undefined;
  // in case of ZH drop last move, there's a single square.
  // if the previous last move had two squares,
  // the merge algorithm will incorrectly keep the second square.
  else if (config.lastMove) state.lastMove = config.lastMove;

  // fix move/premove dests
  if (state.selected) setSelected(state, state.selected);
  setPredropDests(state); // TODO: integrate pocket with the "selected" infrastructure and move this in setSelected()

  applyAnimation(state, config);

  if (!state.movable.rookCastle && state.movable.dests) {
    const rank = state.movable.color === 'white' ? '1' : '8',
      kingStartPos = ('e' + rank) as cg.Key,
      dests = state.movable.dests.get(kingStartPos),
      king = state.boardState.pieces.get(kingStartPos);
    if (!dests || !king || king.role !== 'k-piece') return;
    state.movable.dests.set(
      kingStartPos,
      dests.filter(
        d =>
          !(d === 'a' + rank && dests.includes(('c' + rank) as cg.Key)) &&
          !(d === 'h' + rank && dests.includes(('g' + rank) as cg.Key))
      )
    );
  }
}

function deepMerge(base: any, extend: any): void {
  for (const key in extend) {
    if (isObject(base[key]) && isObject(extend[key])) deepMerge(base[key], extend[key]);
    else base[key] = extend[key];
  }
}

function isObject(o: unknown): boolean {
  return typeof o === 'object';
}<|MERGE_RESOLUTION|>--- conflicted
+++ resolved
@@ -96,12 +96,7 @@
     brushes?: DrawBrushes;
     onChange?: (shapes: DrawShape[]) => void; // called after drawable shapes change
   };
-<<<<<<< HEAD
-  geometry?: cg.Geometry; // dim3x4 | dim5x5 | dim7x7 | dim8x8 | dim9x9 | dim10x8 | dim9x10 | dim10x10 (deprecated!)
-  dimensions?: cg.BoardDimensions; // declare the boards size (up to 16x16)
-=======
   dimensions?: cg.BoardDimensions;
->>>>>>> bc508203
   variant?: cg.Variant;
   chess960?: boolean;
   notation?: cg.Notation; // coord notation style
