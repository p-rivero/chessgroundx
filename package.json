--- conflicted
+++ resolved
@@ -1,13 +1,7 @@
 {
-<<<<<<< HEAD
   "name": "chessgroundx",
-  "version": "7.6.9",
+  "version": "7.6.10",
   "description": "Extended lichess.org Chess UI",
-=======
-  "name": "chessground",
-  "version": "7.6.10",
-  "description": "lichess.org Chess UI",
->>>>>>> f035a693
   "main": "chessground.js",
   "typings": "chessground.d.ts",
   "directories": {},
